--- conflicted
+++ resolved
@@ -67,14 +67,11 @@
 bm25 = { version = "2.0.1", features = ["parallelism"] }
 which = "8.0.0"
 fuzzy-matcher = "0.3.7"
-<<<<<<< HEAD
 regex = "1"
 once_cell = "1"
 rmcp = { git = "https://github.com/modelcontextprotocol/rust-sdk", branch = "main", features = ["client", "server", "transport-child-process", "transport-sse"] }
-=======
 terminal-colorsaurus = "0.4.8"
 duct = "1.0.0"
->>>>>>> 0ac61adf
 
 [dependencies.reqwest]
 version = "0.12.0"
